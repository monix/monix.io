name := "monix-website"

scalaVersion := "2.12.4"

scalacOptions ++= Seq(
  "-deprecation",
  "-feature"
)

resolvers ++= Seq(
  DefaultMavenRepository,
  Resolver.sbtPluginRepo("releases"),
  Resolver.typesafeRepo("releases"),
  Resolver.typesafeIvyRepo("releases")
)

libraryDependencies ++= Seq(
  "io.get-coursier" %% "coursier" % "1.0.0",
  "io.get-coursier" %% "coursier-cache" % "1.0.0",
  "com.chuusai" %% "shapeless" % "2.3.3",
  "org.yaml" % "snakeyaml" % "1.19",
  "org.tpolecat" %% "tut-core" % "0.6.2"
)

lazy val configFile = SettingKey[File]("configFile")
lazy val tutInput = SettingKey[File]("tutInput")
lazy val tutOutput = SettingKey[File]("tutOutput")

configFile := (baseDirectory in ThisBuild).value / "_config.yml"
tutInput := (baseDirectory in ThisBuild).value / "_tut"
tutOutput := (baseDirectory in ThisBuild).value
<<<<<<< HEAD
=======
tutVersion := "0.6.2"
>>>>>>> f70456fd

watchSources ++= (tutInput.value ** "*.md").get

enablePlugins(BuildInfoPlugin)

<<<<<<< HEAD
buildInfoKeys := Seq[BuildInfoKey](tutInput, tutOutput, configFile, scalaVersion)
=======
buildInfoKeys := Seq[BuildInfoKey](tutInput, tutOutput, tutVersion, configFile, scalaVersion)

buildInfoPackage := "io.monix.website"
>>>>>>> f70456fd

cleanFiles ++= Seq(
  (baseDirectory in ThisBuild).value / "docs",
  (baseDirectory in ThisBuild).value / "presentations",
  (baseDirectory in ThisBuild).value / "_site"
)<|MERGE_RESOLUTION|>--- conflicted
+++ resolved
@@ -18,33 +18,26 @@
   "io.get-coursier" %% "coursier" % "1.0.0",
   "io.get-coursier" %% "coursier-cache" % "1.0.0",
   "com.chuusai" %% "shapeless" % "2.3.3",
-  "org.yaml" % "snakeyaml" % "1.19",
-  "org.tpolecat" %% "tut-core" % "0.6.2"
+  "org.yaml" % "snakeyaml" % "1.19"
 )
 
 lazy val configFile = SettingKey[File]("configFile")
 lazy val tutInput = SettingKey[File]("tutInput")
 lazy val tutOutput = SettingKey[File]("tutOutput")
+lazy val tutVersion = SettingKey[String]("tutVersion")
 
 configFile := (baseDirectory in ThisBuild).value / "_config.yml"
 tutInput := (baseDirectory in ThisBuild).value / "_tut"
 tutOutput := (baseDirectory in ThisBuild).value
-<<<<<<< HEAD
-=======
 tutVersion := "0.6.2"
->>>>>>> f70456fd
 
 watchSources ++= (tutInput.value ** "*.md").get
 
 enablePlugins(BuildInfoPlugin)
 
-<<<<<<< HEAD
-buildInfoKeys := Seq[BuildInfoKey](tutInput, tutOutput, configFile, scalaVersion)
-=======
 buildInfoKeys := Seq[BuildInfoKey](tutInput, tutOutput, tutVersion, configFile, scalaVersion)
 
 buildInfoPackage := "io.monix.website"
->>>>>>> f70456fd
 
 cleanFiles ++= Seq(
   (baseDirectory in ThisBuild).value / "docs",
