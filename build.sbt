--- conflicted
+++ resolved
@@ -29,14 +29,10 @@
 configFile := (baseDirectory in ThisBuild).value / "_config.yml"
 tutInput := (baseDirectory in ThisBuild).value / "_tut"
 tutOutput := (baseDirectory in ThisBuild).value
-<<<<<<< HEAD
-tutVersion := "0.6.9"
-=======
 
 // WARNING — do not update until this is fixed:
 // https://github.com/tpolecat/tut/issues/243
 tutVersion := "0.6.3"
->>>>>>> a4c319c0
 
 watchSources ++= (tutInput.value ** "*.md").get
 
